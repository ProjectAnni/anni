--- conflicted
+++ resolved
@@ -190,34 +190,10 @@
                 // and pause playback. Once the user is ready, they can start
                 // playback themselves.
                 InternalPlayerEvent::DeviceChanged => {
-<<<<<<< HEAD
                     log::info!("device changed");
                     self.controls.pause();
                     self.cpal_output = None;
-=======
-                    self.controls.pause();
-                    self.cpal_output = None;
-                    self.cpal_output_stream = CpalOutputStream::new(
-                        SignalSpec::new_with_layout(44100, Layout::Stereo),
-                        self.controls.clone(),
-                    )?;
-
-                    // The device change will also affect the preloaded playback.
-                    if self.preload_playback.is_some() {
-                        let (playback, cpal_output) = self.preload_playback.take().unwrap();
-                        let buffer_signal = playback.buffer_signal.clone();
-
-                        self.preload_playback.replace((
-                            playback,
-                            self.cpal_output_stream.create_output(
-                                buffer_signal,
-                                cpal_output.spec,
-                                cpal_output.duration,
-                            ),
-                        ));
-                    }
->>>>>>> b0342511
-                }
+               }
                 InternalPlayerEvent::Preload(source, buffer_signal) => {
                     self.preload_playback = None;
                     self.controls.set_is_file_preloaded(false);
